--- conflicted
+++ resolved
@@ -15,10 +15,7 @@
 import core.exception : onOutOfMemoryError;
 import core.stdc.string : memcpy;
 import memutils.utils;
-<<<<<<< HEAD
-=======
 import std.algorithm : min,max;
->>>>>>> b419b6f4
 
 struct Buffer
 {
